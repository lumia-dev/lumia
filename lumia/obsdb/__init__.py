import datetime
import os
import shutil
import tarfile
import tempfile
from numpy import unique, nan
from pandas import DataFrame, read_csv, read_hdf, Timestamp, to_datetime
from loguru import logger
from typing import List, Union
from numpy import datetime64


class obsdb:
    def __init__(self, filename=None, start=None, end=None, db=None,  bFromCPortal=False,  rcFile=None):
        if db is not None:
            self._parent = db
        else:
            self.sites = DataFrame(columns=['code', 'name', 'lat', 'lon', 'alt', 'height', 'mobile'])
            self.observations = DataFrame(columns=['time', 'site', 'lat', 'lon', 'alt'])
<<<<<<< HEAD
            # self.observations.loc[:, 'time'] = self.observations.time.astype(datetime64)
            # Moving from Python 3.9 to 3.10.10 this results in the error:
            #   TypeError: Casting to unit-less dtype 'datetime64' is not supported. Pass e.g. 'datetime64[ns]' instead.
            # However, if I use datetime64[ns], then I get another error: NameError: name 'ns' is not defined. Did you mean: 'os'?
            # Hence I tried to fix from pandas insteread (https://stackoverflow.com/questions/16158795/cant-convert-dates-to-datetime64)
            self.observations.loc[:, 'time'] = to_datetime(self.observations.time)
            
=======
            self.observations.loc[:, 'time'] = self.observations.time.astype('datetime64[ns]')
>>>>>>> e57c4393
            self.files = DataFrame(columns=['filename'])
            self.start = Timestamp(start) if start is not None else None
            self.end = Timestamp(end) if end is not None else None
            self.setup = False
            self.io = {
                'observations': {
                    'write': [self.observations.to_csv.__func__, {'path_or_buf': 'observations.csv', 'date_format': '%Y%m%d%H%M%S', 'encoding': 'utf8'}],
                    'read': (read_csv, {'infer_datetime_format': '%Y%m%d%H%M%S', 'index_col': 0, 'parse_dates': ['time']}),
                    'filename': 'observations.csv'
                },
                'sites': {
                    'write': [self.sites.to_csv.__func__, {'path_or_buf': 'sites.csv', 'encoding': 'utf-8'}],
                    'read': (read_csv, {'index_col': 0}),
                    'filename': 'sites.csv',
                },
                'files': {
                    'write': [self.files.to_csv.__func__, {'path_or_buf': 'files.csv', 'encoding': 'utf-8'}],
                    'read': (read_csv, {'index_col': 0}),  # 'engine':'python', 'skipfooter':1}),
                    'filename': 'files.csv',
                }
            }
            self.extraFields = {}
        if filename is not None:
            if (bFromCPortal):
                self=self.load_fromCPortal(self, rcFile)
            else:
                self.load_tar(filename)
            # self.observations.to_csv('obsDataAll-ini48.csv', encoding='utf-8', mode='w', sep=',')
            self.filename = filename
            try:
                if self.start is None:
                    self.start = self.observations.time.min()
            except:
                self.start = self.observations.time.min()
            try:
                if self.end is None:
                    self.end = self.observations.time.max()
            except:
                self.end = self.observations.time.max()
            #if (bFromCPortal):
            #    return(self)  ...not allowed


    def __getattr__(self, item):
        if '_parent' in vars(self):
            return getattr(self._parent, item)
        # else :
        #    logger.error(f"Unknown method or attribute for obsdb: {item}")
        #    raise AttributeError(item)

    def __getitem__(self, item: str) -> DataFrame:
        """
        Return the slice of the observations dataframe corresponding to one observation site.
        """
        return self.observations.loc[self.observations.site == item]

    def __setattr__(self, key, value):
        if '_parent' in vars(self):
            setattr(self._parent, key, value)
        else:
            super().__setattr__(key, value)

    def load_db(self, db):
        """
        This is a method to import an existing obsdb instance. This enables expanding it with additional methods, from
        a derived class. For instance :
        db1 = obsdb(filename=db.tar.gz)  # Open an archived database
        db2 = footprintdb(db1)           # this will expand the initial "db1" object with methods from the "footprintdb"
                                         # class, which is a derived class of obsdb
        :param db:
        :return:
        """
        self.observations = db.observations
        self.sites = db.sites
        self.files = db.files

    def SelectTimes(self, tmin=None, tmax=None, copy=True):
        tmin = self.start if tmin is None else tmin
        tmax = self.end if tmax is None else tmax
        tmin = self.observations.time.min() if tmin is None else tmin
        tmax = self.observations.time.max() if tmax is None else tmax
        observations = self.observations.loc[(
                (self.observations.time >= tmin) &
                (self.observations.time <= tmax)
        )]
        sites = self.sites.loc[unique(self.observations.site), :]
        if copy:
            new = self.__class__(start=tmin, end=tmax)
            new.observations = observations
            new.sites = sites
            new.files = self.files
            return new
        else:
            self.observations = observations
            self.sites = sites

    def SelectSites(self, sitelist):
        selection = self.observations.site.isin(sitelist)
        # selection = [x in sitelist for x in self.observations.site]
        self.SelectObs(selection)

    def SelectObs(self, selection):
        self.observations = self.observations.loc[selection, :]
        sites = unique(self.observations.site)
        self.sites = self.sites.loc[sites]
        # if hasattr(self, 'files'):
        #    self.files = self.files.loc[unique(self.observations.file)]

    def get_iloc(self, selection):
        db = obsdb()
        db.observations = self.observations.iloc[selection]
        sites = unique(db.observations.site)
        db.sites = self.sites.loc[sites, :]
        # Often that part of the database is corrupted, so we try to read it, but we don't try too hard ...
        if hasattr(self, 'files') and 'file' in db.observations.columns:
            file_indices = unique(db.observations.file.dropna())
            files_in_db = [f for f in file_indices if f in db.files.index]
            files_not_in_db = [f for f in file_indices if f not in files_in_db]
            if len(files_in_db) > 0:
                db.files = self.files.loc[files_in_db, :]
            if len(files_not_in_db) > 0:
                for file in files_not_in_db:
                    db.observations.loc[db.observations.file == file, 'file'] = nan
        return db

    def save_tar(self, filename):
        logger.info(f"Writing observation database to {filename}")

        # Create a unique temporary directory, save the current directory
        dirname, filename = os.path.split(filename)
        dirname = './' if dirname == '' else dirname
        if not os.path.exists(dirname):
            os.makedirs(dirname)
        tmpdir = tempfile.mkdtemp(dir=dirname)
        curdir = os.getcwd()
        os.chdir(tmpdir)

        # Create a tar file (and the intermediate files that go in the tar) in that temporary directory
        tmpfile = filename
        with tarfile.open(tmpfile, 'w:gz') as tar:
            for field in self.io:
                method, kwargs = self.io[field]['write']
                method(getattr(self, field), **kwargs)
                tar.add(self.io[field]['filename'])
                os.remove(self.io[field]['filename'])

        # Move back to the original directory, and move the tarfile in it
        os.chdir(curdir)
        os.rename(os.path.join(tmpdir, tmpfile), os.path.join(dirname, filename))

        # Delete the temporary directory
        shutil.rmtree(tmpdir)
        return os.path.join(dirname, filename)

    def load_tar(self, filename):
        with tarfile.open(filename, 'r:gz') as tar:
            for field in self.io:
                method, kwargs = self.io[field]['read']
                data = method(tar.extractfile(self.io[field]['filename']), **kwargs)
                setattr(self, field, data)
        self.SelectTimes(self.start, self.end, copy=False)
        logger.info(f"{self.observations.shape[0]} observation read from {filename}")

    @classmethod
    def from_tgz(cls, filename: str, start: datetime.datetime = None, end: datetime.datetime = None) -> "obsdb":
        obs = cls(start=start, end=end)
        obs.load_tar(filename)
        return obs

    def to_dataframe(self) -> DataFrame:
        """
        Combine the "sites" and "observations" dataframes in a single dataframe
        The columns of the "sites" dataframe are added to the "observations" dataframe if they are not already present
        """
        obs = self.observations.copy()
        for site in self.sites.itertuples():
            for field in set(self.sites.columns) - set(self.observations.columns):
                try:
                    obs.loc[self.observations.site == site.Index, field] = getattr(site, field)
                except AttributeError:
                    import pdb;
                    pdb.set_trace()
        return obs

    def map_fields(self, mapping: Union[dict, List[str]]) -> None:
        """
        Rename (copy in fact) fields in the observation dataframe. Fields to rename are passed as a "mapping" argument, which is either:
        - a dictionary of {source : dest} column names
        - a list of "source:dest" strings

        e.g. with the "mapping" argument set to ['bg:background', 'fg:foreground'] (or {'bg':'background', 'fg':'foreground'}, the "bg" and "fg" columns will respectively be copied to the "background" and "foreground" columns. The original columns (bg and fg) are kept, for reference.
        """

        if isinstance(mapping, list):
            mapping = {field.split(':')[0]: field.split(':')[1] for field in mapping}

        for source, dest in mapping.items():
            self.observations.loc[:, dest] = self.observations.loc[:, source]

    @classmethod
    def from_dataframe(cls, df: DataFrame) -> "obsdb":
        obs = cls()
        for site in df.site.drop_duplicates():
            dfs = df.loc[df.site == site]
            site = {}
            for col in dfs.columns:
                values = dfs.loc[:, col].drop_duplicates().values
                if len(values) == 1:
                    site[col] = values[0]
            obs.sites.loc[site['site']] = site

        # Remove columns that have been transferred to "sites", except for the "site" column, which is used for establishing correspondance
        obs.observations = df.loc[:, ['site'] + list(set(df.columns) - set(obs.sites.columns))]

        return obs

    def to_hdf(self, filename: str) -> str:
        df = self.to_dataframe()
        # TODO: ad-hoc fix to convert "object" bool to standard bool. Need to make sure these don't be created in the 1st place
        for col in df.columns:
            if df.loc[:, col].dtype == 'O' and isinstance(df.loc[:, col].iloc[0], bool):
                logger.warning(f"Converting column {col} from {df.loc[:, col].dtype} to {bool}")
                df.loc[:, col] = df.loc[:, col].astype(bool)

        # TODO:  /home/arndt/dev/lumia/lumiaDA/lumia/lumia/obsdb/__init__.py:250: PerformanceWarning: 
        # your performance may suffer as PyTables will pickle object types that it cannot
        # map directly to c-types [inferred_type->mixed,key->block3_values] [items->Index(['icos_flag', 'site', 'code', 'tracer', 'sitecode_CSR', 'fnameUrl',
        #        'file', 'name', 'fnameCpb'],
        #       dtype='object')]
        df.to_hdf(filename, key='observations')
        return filename

    @classmethod
    def from_hdf(cls, filename: str) -> "obsdb":
        df = read_hdf(filename, key='observations')
        return cls.from_dataframe(df)

    def checkIndex(self, reindex=False):
        if True in self.observations.index.duplicated():
            if reindex:
                logger.warning("Duplicated indices found in the observations table! The table will be reindexed and the original indices will be lost!")
                self.observations.reset_index(inplace=True)
            else:
                logger.error("Duplicated indices found in the observations table!")
                raise RuntimeError<|MERGE_RESOLUTION|>--- conflicted
+++ resolved
@@ -17,17 +17,14 @@
         else:
             self.sites = DataFrame(columns=['code', 'name', 'lat', 'lon', 'alt', 'height', 'mobile'])
             self.observations = DataFrame(columns=['time', 'site', 'lat', 'lon', 'alt'])
-<<<<<<< HEAD
             # self.observations.loc[:, 'time'] = self.observations.time.astype(datetime64)
             # Moving from Python 3.9 to 3.10.10 this results in the error:
             #   TypeError: Casting to unit-less dtype 'datetime64' is not supported. Pass e.g. 'datetime64[ns]' instead.
             # However, if I use datetime64[ns], then I get another error: NameError: name 'ns' is not defined. Did you mean: 'os'?
-            # Hence I tried to fix from pandas insteread (https://stackoverflow.com/questions/16158795/cant-convert-dates-to-datetime64)
-            self.observations.loc[:, 'time'] = to_datetime(self.observations.time)
+            # Hence I tried to fix this from a pandas angle instead (https://stackoverflow.com/questions/16158795/cant-convert-dates-to-datetime64), which seems to work fine:
+            # self.observations.loc[:, 'time'] = to_datetime(self.observations.time)
             
-=======
             self.observations.loc[:, 'time'] = self.observations.time.astype('datetime64[ns]')
->>>>>>> e57c4393
             self.files = DataFrame(columns=['filename'])
             self.start = Timestamp(start) if start is not None else None
             self.end = Timestamp(end) if end is not None else None
