--- conflicted
+++ resolved
@@ -16,19 +16,11 @@
         self.rcf = rcf
 
         # Set paths :
-<<<<<<< HEAD
-        self.outputdir = self.rcf.get('model.paths.output')
-        self.tempdir = self.rcf.get('model.paths.temp', self.outputdir)
-        self.executable = self.rcf.get("model.transport.exec")  # could be lumia/transport/multitracer.py
-        self.serial = self.rcf.get("model.transport.serial", default=False)
-        self.footprint_path = self.rcf.get('model.paths.footprints')
-=======
         self.outputdir = self.rcf.get('model.path.output')
         self.tempdir = self.rcf.get('model.path.temp', self.outputdir)
         self.executable = self.rcf.get("model.exec")
         self.serial = self.rcf.get("model.options.serial", default=False)
         self.footprint_path = self.rcf.get('model.path.footprints')
->>>>>>> e57c4393
 
         # Initialize the obs if needed
         if obs is not None : 
@@ -93,15 +85,8 @@
         self.db.observations.dropna(subset=['mismatch'], inplace=True)
 
         # Output if needed:
-<<<<<<< HEAD
-        if self.rcf.get('model.output', default=True):
-            if step in self.rcf.get('model.output.steps'):
-                self.save(tag=step, structf=emf)
-        self.db.observations.to_csv('obsoperator_init_LEAVING_calcDepartures_self-db-observations.csv', encoding='utf-8', sep=',', mode='w')
-=======
         if step not in self.rcf.get('model.no_output', ['var4d']):
             self.save(tag=step, structf=emf)
->>>>>>> e57c4393
 
         # Return model-data mismatches
         return self.db.observations.loc[:, ('mismatch', 'err')]
