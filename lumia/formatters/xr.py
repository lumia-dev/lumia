import os
import sys
from typing import Union, List, Tuple
from pathlib import Path
from pint import Quantity
import xarray as xr
from dataclasses import dataclass, field, asdict
from numpy import ndarray, unique, array, zeros, nan
from gridtools import Grid
from rctools import RcFile
from datetime import datetime
from pandas import PeriodIndex, Timestamp, DatetimeIndex
from loguru import logger
from lumia.units import units_registry as ureg
from pandas import date_range
from pandas.tseries.frequencies import DateOffset, to_offset
from lumia.tracers import species, Unit
from lumia.Tools.time_tools import periods_to_intervals
from netCDF4 import Dataset
import icosPortalAccess.readLv3NcFileFromCarbonPortal as fromICP
import numbers
from lumia.formatters import cdoWrapper
from archive import Rclone
from typing import Iterator


@dataclass
class Constructor:
    _value : Union[str, dict] = None

    def __post_init__(self):
        if isinstance(self._value, Constructor):
            self._value = self._value.dict

    @property
    def dict(self) -> dict:
        if isinstance(self._value, dict):
            return self._value
        cats = [c.split('*') for c in self._value.replace(' ', '').replace('-', '+-1*').split('+')]
        return {v[-1] : array(v[:-1], dtype=float).prod() for v in cats}

    @property
    def str(self) -> str:
        if isinstance(self._value, str):
            return self._value
        return '+'.join([f'{v}*{k}' for (k, v) in self._value.items()])

    @property
    def items(self):
        return self.dict.items

    @property
    def keys(self):
        return self.dict.keys


@dataclass
class Category:
    name      : str
    tracer    : str
    optimized : bool = False
    optimization_interval : DateOffset = None
    apply_lsm : bool = True
    is_ocean  : bool = False
    n_optim_points : int = None
    horizontal_correlation : str = None
    temporal_correlation   : str = None
    total_uncertainty : float = nan
    unit_emis : Quantity = None
    unit_mix : Quantity = None
    unit_budget : Quantity = None
    unit_optim  : Quantity = None
    meta : bool = False
    constructor : Constructor = None
    transported : bool = True

    def as_dict(self):
        return asdict(self)

    @classmethod
    def from_dict(cls, name, kwargs):
        return cls(name, **{k: v for k, v in kwargs.items() if k in cls.__dataclass_fields__})


def offset_to_pint(offset: DateOffset):
    try :
        return (offset.nanos * 1.e-9) * ureg.s
    except ValueError :
        if offset.freqstr in ['M', 'MS'] :
            return offset.n * ureg.month
        elif offset.freqstr in ['A', 'AS', 'Y', 'YS']:
            return offset.n * ureg.year
        elif offset.freqstr == 'W':
            return offset.n * ureg.week


class TracerEmis(xr.Dataset):
    __slots__ = 'grid', '_mapping'

    def __init__(self, *args, tracer_name : str = None, grid : Grid = None, time: DatetimeIndex = None, units: Quantity = None, timestep: str = None, attrs=None, categories: dict = None):

        self._mapping = {'time': None, 'space': None}  # TODO: replace by a dedicated class?

        # If we are initializing from an existing Dataset
        if args :
            super().__init__(*args, attrs=attrs)
            self.grid = Grid(latc=self.lat.values, lonc=self.lon.values)

        else :
            # Ensure we have the correct data types:
            time = DatetimeIndex(time)
            timestep = to_offset(timestep).freqstr

            super().__init__(
                coords=dict(time=time, lat=grid.latc, lon=grid.lonc),
                attrs=attrs
            )

            assert tracer_name is not None
            assert grid is not None
            assert time is not None

            self.attrs['tracer'] = tracer_name
            self.attrs['categories'] = []
            self.attrs['timestep'] = timestep
            self.attrs['units'] = units
            self.grid = grid

            self['area'] = xr.DataArray(data=grid.area, dims=['lat', 'lon'], attrs={'units': ureg('m**2').units})
            self['timestep_length'] = xr.DataArray((time + to_offset(timestep) - time).total_seconds().values, dims=['time', ], attrs={'units': ureg.s})

            # If any field has been passed to the constructor, add it here:
            if categories is not None :
                for cat, value in categories.items() :
                    if isinstance(value, dict) :
                        self.add_cat(cat, value['data'], value.get('attrs', None))
                    else :
                        self.add_cat(cat, value)


    def __getitem__(self, key) -> xr.DataArray:
        var = super().__getitem__(key)
        if var.attrs.get('meta', False):
            arr = xr.DataArray(coords=self.coords, dims=['time', 'lat', 'lon'], data=zeros(self.shape), attrs=var.attrs)
            for cat, coeff in Constructor(var.constructor).items():
                arr.data[:] += coeff * self[cat].data
            return arr
        else :
            return var

    # Category iterators:
    def iter_cats(self) -> Iterator[Category]:
        for cat in self.attrs['categories']:
            yield Category.from_dict(cat, {**self.variables[cat].attrs, **self.attrs, **species[self.tracer].__dict__})

    @property
    def shape(self) -> Tuple[int, int, int]:
        return self.dims['time'], self.dims['lat'], self.dims['lon']

    @property
    def optimized_categories(self) -> List[Category]:
        return [c for c in self.iter_cats() if c.optimized]

    @property
    def transported_categories(self) -> List[Category]:
        return [c for c in self.iter_cats() if c.transported]

    @property
    def base_categories(self) -> List[Category]:
        return [c for c in self.iter_cats() if not c.meta]

    @property
    def meta_categories(self) -> List[Category]:
        return [c for c in self.iter_cats() if c.meta]

    @property
    def period_index(self) -> PeriodIndex:
        """
        Provides a pandas "PeriodIndex" view of the time coordinate
        """
        return self.time.to_index().to_period(self.attrs['timestep'])

    # Time accessors
    @property
    def intervals(self):
        return periods_to_intervals(self.period_index)

    @property
    def timestep(self):
        return offset_to_pint(to_offset(self.attrs['timestep']))

    @property
    def period(self):
        return to_offset(self.attrs['timestep'])

    @property
    def timestamp(self):
        return array([Timestamp(t) for t in self.time.data])

    @property
    def start(self):
        return Timestamp(self.time.min().values)

    @property
    def end(self):
        return Timestamp(self.time.max().values) + self.period

    # Spatial and temporal mapping
    @property
    def temporal_mapping(self):
        return self._mapping['time']

    @temporal_mapping.setter
    def temporal_mapping(self, value):
        self._mapping['time'] = value

    @property
    def spatial_mapping(self):
        return self._mapping['space']

    @spatial_mapping.setter
    def spatial_mapping(self, value):
        self._mapping['space'] = value

    # Regular methods
    def add_cat(self, name: str, value: ndarray, attrs: dict = None):
        if isinstance(value, numbers.Number):
            value = zeros(self.shape) + value
        assert isinstance(value, ndarray), logger.error(f"The value provided is not a numpy array ({type(value)}")
        # print(value.shape,  flush=True)
        # print(self.shape,  flush=True)
        assert value.shape == self.shape, logger.error(f"Shape mismatch between the value provided ({value.shape}) and the rest of the dataset ({self.shape})")
        if attrs is None:
            attrs = {}
        attrs['tracer'] = self.tracer
        self[name] = xr.DataArray(value, dims=['time', 'lat', 'lon'], attrs=attrs)
        self.attrs['categories'].append(name)

    def add_metacat(self, name: str, constructor: Union[dict, str], attrs: dict = None):
        """
        A meta-category is a category that is constructed based on a linear combination of several other categories. Besides this, it is treated as any other category by the inversion.
        Internally, it is just an empty variable, with the "meta" attribute set to True, and a "constructor" attribute, plus the standard attributes of other categories.
        Arguments:
            name: name of the meta-category
            constructor: linear combination of categories that constitute the metacat
            attrs: optional dictionary containing the (netcdf) attributes of the meta-category

        Example:

            # Load basic categories
            em = Data(...)
            em.add_cat('global_wetlands', ...)
            em.add_cat('tropical_wetlands', ...)
            em.add_cat('fossil', ...)
            em.add_cat('fires', ...)
            em.add_cat('waste', ...)


            # Create a "anthrop" category, containing 40% the fires plus the waste and fossil emissions:
            em.add_metacat('anthrop', '0.4*fires + waste + fossil')

            # Create a "nat_fires" category containing the remaining 60% of "fires":
            em.add_metacat('nat_fires', '0.6*fires')

            # Create a "wetlands" by subtracting "tropical_wetlands" from "global_wetlands"
            em.add_metacat('wetlands', 'global_wetlands - tropical_wetlands')

            In an inversion, one would typically then set the "wetlands", "fossil", "fires" and "waste" categories to non-transported/non-optimized. 
        """
        self[name] = xr.DataArray(None)
        self.attrs['categories'].append(name)
        attrs = dict() if attrs is None else attrs 
        attrs['meta'] = True
        attrs['constructor'] = Constructor(constructor)
        self.variables[name].attrs.update(attrs)

        # All categories aggregated in the meta-category are not further transported, unless they have
        # previously been explicitly tagged as transported
        for cat in attrs['constructor'].keys():
            self.variables[cat].attrs['transported'] = max(False, self.variables[cat].attrs.get('transported', False)) 

    def print_summary(self, units=None):
        if units is None :
            units = species[self.tracer].unit_budget
        original_unit = self.units
        self.convert(units)
        
        for cat in self.categories :
            monthly_emis = self[cat].resample(time='MS', closed='left').sum(['lat', 'lon', 'time'])
            logger.info("===============================")
            logger.info(f"{cat}:")
            for year in unique(monthly_emis.time.dt.year):
                logger.info(f'{year}:')
                monthly_emis_year = monthly_emis.sel(time=slice(Timestamp(year, 1, 1), Timestamp(year, 12, 31)))  # where(monthly_emis.time.dt.year == year)
                for em in monthly_emis_year :
                    logger.info(f'  {em.time.dt.strftime("%B").data}: {em.data:7.2f} {units}')
                logger.info("    --------------------------")
                logger.info(f"   Total : {monthly_emis_year.sum().data:7.2f} {units}")
        self.convert(original_unit)

    def to_extensive(self):
        if self.units.dimensionality.get('[time]') + self.units.dimensionality.get('[length]') == 0 :
            return
        new_unit = self.units * ureg('s') * ureg('m**2')
        self.convert(str(new_unit.u))
        assert self.units.dimensionality.get('[time]') == 0, self.units
        assert self.units.dimensionality.get('[length]') == 0, self.units

    def to_intensive(self):
        if self.units.dimensionality.get('[time]') == -1 and self.units.dimensionality.get('[length]') == -2 :
            return
        new_unit = self.units / ureg.s / ureg.m**2
        self.convert(str(new_unit))
        assert self.units.dimensionality.get('[time]') == -1, self.units
        assert self.units.dimensionality.get('[length]') == -2, self.units

    def to_intensive_adj(self):
        new_unit = self.units / ureg.s / ureg.m**2
        self.convert(str(new_unit.u))

    def convert(self, destunit: Union[str, Unit, Quantity]):
        dest = destunit
        coeff = 1.
        if isinstance(destunit, str):
            dest = ureg(destunit).units
        elif isinstance(destunit, Quantity):
            dest = destunit.units
            coeff = destunit.magnitude

        for cat in self.base_categories :
            # Check if we need to multiply or divide by time and area:

            power_t = (dest / self.units).dimensionality.get('[time]')
            power_s = (dest / self.units).dimensionality.get('[length]')

            catunits = self.units

            # from units/m2 to units/gricell
            if power_s == 2 :
                self[cat.name].data *= self.area.data
                catunits *= self.area.units
            # from units/gridcell to units/m2
            elif power_s == -2 :
                self[cat.name].data /= self.area.data
                catunits /= self.area.units
            elif power_s != 0 :
                raise RuntimeError(f"Unexpected units conversion request: {self[cat.name].data.unit} to {dest} ({power_s = })")

            # From units/s to units/tstep
            if power_t == 1 :
                self[cat.name].data = (self[cat.name].data.swapaxes(0, -1) * self.timestep_length.data).swapaxes(0, -1)
                catunits *= self.timestep_length.units
            # From units/tstep to units/s
            elif power_t == -1 :
                self[cat.name].data = (self[cat.name].data.swapaxes(0, -1) / self.timestep_length.data).swapaxes(0, -1)
                catunits /= self.timestep_length.units
            elif power_t != 0 :
                raise RuntimeError(f"Unexpected units conversion request: {self[cat.name].data.units} to {dest} ({power_t =})")

            # Finally, convert:
            self[cat.name].data = (self[cat.name].data * catunits).to(dest).magnitude * coeff
            
        self.attrs['units'] = dest

    def to_netcdf(self, filename, group=None, only_transported=False, **kwargs):

        # Replace the standard xarray.Dataset.to_netcdf method, which is too limitative
        with Dataset(filename, 'w') as nc:
            if group is not None :
                nc = nc.createGroup(group)

            # Dimensions and coordinates
            for dim in self.dims:
                nc.createDimension(dim, len(self[dim]))

            # Coordinates
            for var in self.coords:
                vartype = self[var].dtype
                if vartype == 'datetime64[ns]':
                    data = (self[var].data - self[var].data[0]) / 1.e9
                    nc.createVariable(var, 'int64', self[var].dims)
                    nc[var].units = f'seconds since {self[var][0].dt.strftime("%Y-%m-%d").data}'
                    nc[var].calendar = 'proleptic_gregorian'
                    nc[var][:] = data
                else :
                    nc.createVariable(var, self[var].dtype, self[var].dims)
                    nc[var][:] = self[var].data

            varlist = ['area', 'timestep_length']
            if only_transported :
                varlist.extend([c.name for c in self.transported_categories])
            else :
                varlist.extend([c for c in self.categories])

            # data variables
            for var in varlist :
                nc.createVariable(var, self[var].dtype, self[var].dims)
                nc[var][:] = self[var].data

                # Copy var attributes:
                for k, v in attrs_to_nc(self[var].attrs).items():
                    setattr(nc[var], k, v)

            # global attributes
            for k, v in attrs_to_nc(self.attrs).items():
                setattr(nc, k, v)

                if only_transported :
                    nc.categories = [c.name for c in self.transported_categories]

        if self.temporal_mapping:
            self.temporal_mapping.to_netcdf(filename, group=f'{group}/temporal_mapping', mode='a')
            self.spatial_mapping.to_netcdf(filename, group=f'{group}/spatial_mapping', mode='a')

    def resolve_metacats(self) -> None:
        """
        This will uncouple the value of the meta-categories from the value of their "parent" categories (so that they can now be updated independently).
        The "meta" flags are renamed in "_meta" (so the meta-categories are treated as a normal ones by __getitem__, but can be made into metacats easily again), and the dummy data is replaced by the actual values that the metacats represent.
        """
        for cat in self.iter_cats():
            if cat.meta :
                # Retrieve the value of the metacat, change the attributes of the returned data
                value = self[cat.name]
                del value.attrs['meta']
                value.attrs['_meta'] = True

                # Delete also the meta attribute from the original variable, so that it can be edited
                del self.variables[cat.name].attrs['meta']

                # Copy the resolved value to the variable
                self[cat.name] = value

    def dimensionality(self, dim: str) -> int:
        """
        Return the dimensionality of the data, in either time or space.
        Argument:
            dim : one of "time" or "length"
        """
        return self.units.dimensionality.get(f'[{dim}]')


def attrs_to_nc(attrs: dict) -> dict:
    """
    Convert items of a dictionary that cannot be written as netCDF attributes to a netCDF-compliant format.
    """
    # Make sure we work on a copy of the dictionary
    attrs = {k: v for (k, v) in attrs.items()}

    # Store the name of the variables that have been converted
    to_bool = []
    to_units = []

    # Do the actual conversion
    for k, v in attrs.items():
        if isinstance(v, bool):
            attrs[k] = int(v)
            to_bool.append(k)
        if isinstance(v, Unit):
            attrs[k] = str(v)
            to_units.append(k)
        if isinstance(v, Constructor):
            attrs[k] = v.str

    # add attributes listing the variable conversions (for converting back)
    if to_bool :
        attrs['_bool'] = to_bool
    if to_units :
        attrs['_units'] = to_units
    return attrs


def nc_to_attrs(attrs: dict) -> dict:
    for attr in attrs.get('_bool', []):
        attrs[attr] = bool(attrs[attr])
    for attr in attrs.get('_units', []):
        attrs[attr] = ureg(attrs[attr]).units
    if '_bool' in attrs:
        del attrs['_bool']
    if '_units' in attrs:
        del attrs['_units']
    if 'constructor' in attrs :
        attrs['constructor'] = Constructor(attrs['constructor'])
    return attrs

    
@dataclass
class Data:
    _tracers : dict = field(default_factory=dict)

    def __post_init__(self):
        if isinstance(self._tracers, TracerEmis):
            self._tracers = {self._tracers.name: self._tracers}
        for tr in self._tracers :
            setattr(self, tr, self._tracers[tr])

    def add_tracer(self, tracer: TracerEmis):
        self._tracers[tracer.tracer] = tracer
        setattr(self, tracer.tracer, self._tracers[tracer.tracer])

    def print_summary(self):
        for tracer in self._tracers :
            self[tracer].print_summary()

    def __getitem__(self, item):
        return self._tracers[item]

    def __setitem__(self, key, value):
        if isinstance(value, TracerEmis):
            self._tracers[key] = value
        else :
            raise TypeError(f"can only set an instance of {TracerEmis} as class item")

    def to_extensive(self):
        """
        Convert the data to extensive units (e.g. umol, PgC)
        """
        for tr in self._tracers :
            self[tr].to_extensive()

    def to_intensive(self):
        """
        Convert the data to intensive units (e.g. umol/m2/s, PgC/m2/s)
        """
        for tr in self._tracers :
            self[tr].to_intensive()

    def to_intensive_adj(self):
        """
        Adjoint of to_intensive (e.g. convert data from umol/m2/s to umol/m4/s2)
        """
        for tr in self._tracers :
            self[tr].to_intensive_adj()

    def convert(self, units: Union[str, dict]) -> None:
        """
        convert all tracers to units specified by the "units" argument.
        Alternatively, "units" can be provided as a string, then all tracers will be converted to that unit.
        """
        if isinstance(units, str):
            units = {tr: units for tr in self.tracers}
        for tr in self.tracers :
            self[tr].convert(units[tr])

    def resample(self, time=None, lat=None, lon=None, grid=None, inplace=False) -> "Data":
        new = self if inplace else Data()
        for tracer in self.tracers :
            if time:
                # Resample the emissions for that tracer
                resampled_data = self[tracer][self[tracer].categories].resample(time=time)
                if self[tracer].dimensionality('time') == 0:
                    resampled_data = resampled_data.sum()
                elif self[tracer].dimensionality('time') == -1:
                    resampled_data = resampled_data.mean()

                # Create new tracer for storing this:
                tr = TracerEmis(
                    tracer_name = tracer,
                    grid = self[tracer].grid,
                    time = resampled_data.time,
                    units = self[tracer].units,
                    timestep = to_offset(time).freqstr,
                )
                for cat in self[tracer].base_categories:
                    tr.add_cat(cat.name, resampled_data[cat.name].values, attrs=self[tracer][cat.name].attrs)

                for cat in self[tracer].meta_categories:
                    tr.add_metacat(cat.name, cat.constructor, self[tracer].variables[cat.name].attrs)

                new.add_tracer(tr)

            elif lat or lon or grid:
                raise NotImplementedError
        return new

    def to_netcdf(self, filename, zlib=True, complevel=1, **kwargs):
        if not zlib :
            complevel = 0.
        encoding = dict(zlib=zlib, complevel=complevel)
        for tracer in self._tracers :
            self[tracer].to_netcdf(filename, group=tracer, encoding={var: encoding for var in self[tracer].data_vars}, engine='h5netcdf', **kwargs)

    @property
    def tracers(self):
        return list(self._tracers.keys())

    @property
    def units(self):
        return {tr : str(self[tr].units) for tr in self.tracers}
    
    @property
    def optimized_categories(self) -> List[Category] :
        """ Returns an iterable with each existing combination of tracer and optimized categories.
        This just avoids the nested loops "for tracer in self.tracers: for cat in self.tracers[tracer].optimized_categories ..."
        """
        cats = []
        for tracer in self.tracers :
            for cat in self[tracer].optimized_categories :
                cats.append(cat)
        return cats

    @property
    def transported_categories(self) -> List[Category] :
        """
        Return the list of transported emission categories (i.e. typically the meta-categories + the categories not part of any meta-category).
        """
        cats = []
        for tracer in self.tracers :
            for cat in self[tracer].transported_categories:
                cats.append(cat)
        return cats

    @property
    def categories(self) -> List[Category] :
        """ Returns an iterable with each existing combination of tracer and categories.
        This just avoids the nested loops "for tracer in self.tracers: for cat in self.tracers[tracer].categories ..."
        """
        cats = []
        for tracer in self.tracers :
            for cat in self[tracer].iter_cats() :
                cats.append(cat)
        return cats

    def copy(self, copy_emis : bool = True, copy_attrs : bool = True) -> "Data":
        """
        This returns a copy of the object, possibly without all the attributes
        The distinction between class and metaclass is respected.
        Arguments:
            copy_emis (optional, default True): copy the emissions from the source category to the new one
            copy_attrs (optional, default True): copy the attributes as well
        """
        new = Data()
        for tr in self._tracers.values():
            new.add_tracer(TracerEmis(
                tracer_name=tr.tracer,
                grid=tr.grid,
                time=tr.timestamp,
                units=tr.units,
                timestep=tr.period))
        
        if copy_emis :
            for cat in self.categories :
                attrs = self[cat.tracer][cat.name].attrs if copy_attrs else None
                if cat.meta :
                    new[cat.tracer].add_metacat(cat.name, self[cat.tracer][cat.name].constructor.dict, attrs=attrs)
                else :
                    new[cat.tracer].add_cat(cat.name, self[cat.tracer][cat.name].data.copy(), attrs=attrs)
        
        return new

    def empty_like(self, fillvalue = 0., copy_attrs: bool = True) -> "Data":
        """
        Returns a copy of the current Data structure, but with all data set to zero (or to the value provided by the optional "fillvalue" argument.
        """
        new = self.copy(copy_attrs = copy_attrs)
        new.set_zero()
        return new

    def set_zero(self, fillvalue = 0) -> None:
        for cat in self.categories:
            self[cat.tracer][cat.name].data[:] = fillvalue

    def resolve_metacats(self) -> None:
        for tr in self.tracers:
            self[tr].resolve_metacats()

    @classmethod
    def from_file(cls, filename : Union[str, Path], units: Union[str, dict, Unit, Quantity] = None) -> "Data":
        """
        Create a new "Data" object based on a netCDF file (such as previously written by Data.to_netcdf).
        Arguments:
            filename: path to the netCDF file
            units (ptional): convert the data in specific units. units can either be a string or a dictionary, in which case, each dictionary element gives the unit requested for each tracer. If no units is provided, use what's in the file.

        Usage:
            from xr import Data
            emis = Data.from_file(filename, units='PgC')
            emis = Data.from_file(filename, units={'co2':'PgC', 'ch4','TgCH4'})
        """

        em = cls()

        with Dataset(filename, 'r') as fid :
            for tracer in fid.groups:
                with xr.open_dataset(filename, group=tracer) as ds :
                    grid = Grid(latc=ds.lat.values, lonc=ds.lon.values)
                    em.add_tracer(TracerEmis(
                        tracer_name=tracer,
                        grid=grid,
                        time=ds.time,
                        units=ureg(ds.units),
                        timestep=ds.timestep))
                    if isinstance(ds.categories, str):
                        ds.attrs['categories'] = [ds.categories]
                    for cat in ds.categories :
                        if ds[cat].attrs.get('meta', False) :
                            em[tracer].add_metacat(cat, ds[cat].constructor, attrs=ds[cat].attrs)
                        else :
                            em[tracer].add_cat(cat, ds[cat].data, attrs=ds[cat].attrs)

                # Convert (if needed!):
                if units is not None:
                    if isinstance(units, (str, Unit, Quantity)):
                        em[tracer].convert(units)
                    elif isinstance(units, dict):
                        em[tracer].convert(units[tracer])
                    else :
                        logger.critical(f'Unrecognized type ({type(units)}) for argument "units" ')
                        raise NotImplementedError

                # Check if mapping datasets are also there:
                if 'temporal_mapping' in fid[tracer].groups:
                    em[tracer]._mapping = {
                        'time': xr.open_dataset(filename, group=f'{tracer}/temporal_mapping'),
                        'space': xr.open_dataset(filename, group=f'{tracer}/spatial_mapping')
                    }

        return em

    @classmethod
    def from_rc(cls, rcf: RcFile, start: Union[datetime, Timestamp, str], end: Union[datetime, str, Timestamp]) -> "Data":
        """
        Create a Data structure from a rc-file, with the following keys defined:
        - tracers
        - emissions.{tracer}.region (for each tracer defined by "tracers")
        - emissions.{tracer}.categories
        - emissions.{tracer}.interval
        - emissions.{tracer}.{cat}.origin
        - emissions.{tracer}.prefix

        Additionally, start and time arguments must be provided
        """
        em = cls()
        # TODO: we need to loop through the tracers, not hard-wire co2
        for tr in list(rcf.get('run.tracers')):

            # Create spatial grid - provided by minLat, maxLat, dLat, minLong, maxLong, dLong (e.g. Europe, quarter degree)
            #grid = grid_from_rc(rcf, name=rcf.get(f'emissions.{tr}.region'))
            grid = rcf.get(f'emissions.{tr}.region')

            # Create temporal grid:
            freq = rcf.get(f'emissions.{tr}.interval')  # get the time resolution requested in the rc file, key emissions.co2.interval, e.g. 1h
            time = date_range(start, end, freq=freq, inclusive='left') # the time interval requested in the rc file

            # Get tracer characteristics
            unit_emis = species[tr].unit_emis  # what units are the emissions data in? e.g. 'micromole / meter ** 2 / second'

            # Add new tracer to the emission object
            em.add_tracer(TracerEmis(tracer_name=tr,
                                     grid=grid,
                                     time=time,
                                     units=unit_emis,
                                     timestep=freq))  # .seconds * ur('s')))

            # Import emissions for each category of that tracer
            for cat in list(rcf['emissions'][tr]['categories']):
                
                # Get the frequency of the emissions and, optionally, of the files they should be upscalled from (temporally):
                # By order of priority:
                #   - use the emissions.tracer.cat.resample_from key (i.e. category-specific)
                #   - fallback on the emissions.tracer.resample_from key (non-category specific)
                #   - default to "False" (no resampling)
                freq_src = rcf.get(
                    f'emissions.{tr}.{cat}.resample_from', 
                    rcf.get(f'emissions.{tr}.resample_from', 
                            default=freq
                    )
                )
                
                origin = rcf.get(f'emissions.{tr}.categories.{cat}.origin', fallback=f'emissions.{tr}.categories.{cat}')
<<<<<<< HEAD
                logger.debug("tr.path= "+rcf.get(f'emissions.{tr}.path'))
                #logger.debug("tr.region= "+rcf.get(f'emissions.{tr}.region'))   # !! one cannot simply assign a Grid to a string
                regionGrid=rcf.get(f'emissions.{tr}.region')
                # print(regionGrid,  flush=True)
                sRegion="lon0=%.3f, lon1=%.3f, lat0=%.3f, lat1=%.3f, dlon=%.3f, dlat=%.3f, nlon=%d, nlat=%d"%(regionGrid.lon0, regionGrid.lon1,  regionGrid.lat0,  regionGrid.lat1,  regionGrid.dlon,  regionGrid.dlat,  regionGrid.nlon,  regionGrid.nlat)
                logger.debug("tr.region= "+ sRegion)
                logger.debug("freq_src= "+freq_src)
                logger.debug("tr.prefix "+rcf.get(f'emissions.{tr}.prefix'))
                logger.debug("origin="+origin)
                # emis = load_preprocessed(prefix, start, end, freq=freq, archive=rcf.get(f'emissions.{tr}.path'),  grid=grid)
                myPath2FluxData1=rcf.get(f'emissions.{tr}.path')
                myPath2FluxData3=rcf.get(f'emissions.{tr}.interval')
                myPath2FluxData2=''
                try:
                    myPath2FluxData2=rcf.get(f'emissions.{tr}.regionName')
                except:
                    print('Warning: No key emissions:TRACER:regionName found in user defined resource file (used in pathnames). I shall try to guess it...',  flush=True)
                    mygrid=rcf.get(f'emissions.{tr}.region')
                    if((250==int(mygrid.dlat*1000)) and (250==int(mygrid.dlon*1000)) and (abs((0.5*(mygrid.lat0+mygrid.lat1))-53)<mygrid.dlat)and (abs((0.5*(mygrid.lon0+mygrid.lon1))-10)<mygrid.dlon)):
                        myPath2FluxData2='eurocom025x025' # It is highly likely that the region is centered in Europe and has a lat/lon grid of a quarter degree
                    else:
                        print('Abort in lumia/formatter/xr.py: My guess of eurocom025x025 was not a very good guess. Please provide a emissions:TRACER:regionName key in your yml configuration file and try again.', flush=True)
                        sys.exit(1)
                if(myPath2FluxData1[-1]!=os.path.sep):
                    myPath2FluxData1=myPath2FluxData1+os.path.sep
                myPath2FluxData=myPath2FluxData1+myPath2FluxData2+os.path.sep+myPath2FluxData3
                if (os.path.sep!=myPath2FluxData[-1]):     # Does the path end in a directory separator (forward or back-slash depending on OS)?
                    myPath2FluxData=myPath2FluxData+os.path.sep
                myarchivePseudoDict='rclone:lumia:'+myPath2FluxData
                prefix = os.path.join(myPath2FluxData, rcf.get(f'emissions.{tr}.prefix') + origin + '.')
                logger.debug("prefix= "+prefix)
                # If the location in emissions.{tr}.location.{cat} is REMOTE, then we read that file directly from the carbon 
                # portal, else we assume it is available on the local system in the user-stated path.
                # if origin.startswith('@'): is now obsolete, because it is incompatible with the yaml naming rules
                sLocation=rcf.get(f'emissions.{tr}.location.{cat}')
                if ('CARBONPORTAL' in sLocation):
                    # we attempt to locate and read that flux information directly from the carbon portal - given that this code is executed on the carbon portal itself
                    sFileName = os.path.join(rcf.get(f'emissions.{tr}.prefix') + origin)
                    # Hint from rclone: The default way to instantiate the Rclone archive is to pass a path, with the format: "rclone:remote:path". 
                    #                              In that case, __post_init__ will then split this into three attributes: protocol, remote and path.
                    # # archive could contain something like rclone:lumia:fluxes/nc/eurocom025x025/1h/
                    # emis =  load_preprocessed(prefix, start, end, freq=freq,  grid=grid, archive=rcf.get(f'emissions.{tr}.archive'), \
                    # myarchivePseudoDict={'protocol':'rclone', 'remote':'lumia', 'path':myarchive+'eurocom025x025/1h/' }
                    emis =  load_preprocessed(prefix, start, end, freq=freq,  grid=grid, archive=myarchivePseudoDict, \
                                                                sFileName=sFileName,  bFromPortal=True,  iVerbosityLv=2)
                    print(emis.shape,  flush=True)
                else:
                    # myarchivePseudoDict={'protocol':'rclone', 'remote':'lumia', 'path':myarchive+'eurocom025x025/1h/' }
                    emis = load_preprocessed(prefix, start, end, freq=freq, archive=myarchivePseudoDict,  grid=grid)
                    # self contains in its dictionary #    'emissions.co2.archive': 'rclone:lumia:fluxes/nc/${emissions.co2.region}/${emissions.co2.interval}/'
                    print(emis.shape,  flush=True)
                # emis is a Data object containing the emissions values in a lat-lon-timestep cube for one category
                em[tr].add_cat(cat, emis)  # collects the individual emis objects for biosphere, fossil, ocean into one data structure 'em'
        return em

    
def load_preprocessed(prefix: str, start: datetime, end: datetime, freq: str = None, grid: Grid = None, archive: str = None,  sFileName: str=None,  bFromPortal =False, iVerbosityLv=1) -> ndarray:
    #
    # The pre-processed data used by Lumia (as a-priori) is described e.g. here:
    # https://meta.icos-cp.eu/objects/sNkFBomuWN94yAqEXXSYAW54
    # There you can find links to the anthropogenic (EDGARv4.3), ocean (Mikaloff-Fletcher 2007) and to the diagnostic biosphere model VPRM
    #
    # archive could contain something like rclone:lumia:fluxes/nc/eurocom025x025/1h/
=======
                prefix = os.path.join(rcf.get(f'emissions.{tr}.path'), freq_src, rcf.get(f'emissions.{tr}.prefix') + origin + '.')
                
                # Optional attributes :
                attrs = rcf['emissions'][tr]['categories'][cat]
                if isinstance(attrs, str):
                    # if "origin" is accessed via "emissions.{tr}.categories.cat" instead of 
                    # "emissions.{tr}.categories.cat.origin", then there cannot be any other attributes
                    attrs = {'origin': attrs}

                # If the value of the origin key starts with an '@' sign, then the user requested this data be read directly from
                # the ICOS data base as opposed from a previously downloaded local file.
                if origin.startswith('@'):
                    sFileName = os.path.join(rcf.get(f'emissions.{tr}.prefix') + origin[1:])
                    IcosDataRecord = fromICP.readLv3NcFileFromCarbonPortal(sFileName, start, end, iVerbosityLv=2)
                    emis = load_preprocessed(prefix, start, end, freq=freq, archive=IcosDataRecord)
                else:
                    emis = load_preprocessed(prefix, start, end, freq=freq, archive=rcf.get(f'emissions.{tr}.archive', default=None))
                # emis is a Data object containing the emisions values in a lat-lon-timestep cube for one category
                em[tr].add_cat(cat, emis, attrs=attrs)  # collects the individual emis objects for biosphere, fossil, ocean into one data structure 'em'
        return em


def load_preprocessed(
    prefix: str, 
    start: datetime, 
    end: datetime, 
    freq: str = None, 
    grid: Grid = None, 
    archive: str = None,
    ) -> ndarray:
    """
    Construct an emissions DataArray by reading, and optionally up-sampling, the pre-processed emission files for one
    category.
    The pre-processed files are named following the convention {prefix}{year}.nc
    
    Arguments:
    - prefix     : prefix of the pre-processed files (including the path)
    - start, end : minimum (inclusive) and maximum (exclusive) dates of the emissions
    
    Optional arguments:
    - freq      : frequency of the produced emissions. If the pre-processed files are at a lower frequency, they will
                  be up-sampled (by simple rebinning, no change in the actual flux distribution).
    - grid      : grid definition of the produced emissions. Not fully implemented, should be left to default value
    - archive   : alternative location for the pre-processed emission files. Should be a rclone remote, (e.g. rclone:lumia:path/to/the/emissions). The remote must be configured on the system (i.e. "rclone lsf rclone:lumia:path/to/the/emissions should return the list of emission files on the rclone remote)
    """

>>>>>>> e57c4393
    archive = Rclone(archive)
    # archive is now a structure with main values: Rclone(protocol='rclone', remote='lumia', path='fluxes/nc/eurocom025x025/1h/' )
    # in case of reading from the carbon portal the archive.path variable is not used, so no need to get fancy here 
    
    # Import a file for each year at least partially covered:
    years = unique(date_range(start, end, freq='MS', inclusive='left').year)
    data = []
    for year in years :
        if(bFromPortal):
            # sSearchMask='flux_co2.VPRM' 
            words = sFileName.split('.')
            sKeyWord=words[-1]
            # co2 fluxes could be local file names like flux_co2.EDGARv4.3_BP2019.2018.nc, flux_co2.VPRM.2018.nc and 
            # flux_co2.mikaloff01.2018.nc for anthropogenic, vegetation model and ocean model co2 fluxes, respectively.
            # VPRM is straight forward to find with SPARQL. EDGAR and mikaloff are not
            # Hunting on the carbon portal I eventually found the EDGAR 2019 data at
            # https://www.icos-cp.eu/data-products/GFNT-5Y47
            # Which offered a link to "View in the data portal" (big turquoise button to the right):
            # https://data.icos-cp.eu/portal/#%7B%22filterCategories%22%3A%7B%22project%22%3A%5B%22misc%22%5D%2C%22type%22%3A%5B%22co2EmissionInventory%22%5D%2C%22submitter%22%3A%5B%22oCP%22%5D%2C%22level%22%3A%5B3%5D%7D%7D
            # 
            sScndKeyWord=None
            if (('co2' in sFileName)and(sKeyWord=='VPRM')):  # TODO or if it is LPJGUESS...
                sScndKeyWord='NEE' # we want the net exchange of carbon
            if (('co2' in sFileName)and(sKeyWord[:8]=='3_BP2019')):  # TODO: This needs to become smarter.....
                if(words[-2]=='EDGARv4'):
                    sKeyWord='anthropogenic' 
                    sScndKeyWord='EDGARv4.3' 
            fname=fromICP.readLv3NcFileFromCarbonPortal(sKeyWord, None, None, year,  sScndKeyWord,  iVerbosityLv=2)
            if(fname is None):
                print('Abort in lumia/formatter/xr.py: '+sKeyWord+' '+sScndKeyWord+' file '+fname+' is not found at the given path.',  flush=True)
                sys.exit(1)
        else:
            fname = f'{prefix}{year}.nc'
            try:
                archive.get(fname)
            except:
                print('Abort in lumia/formatters/xr.py: Unable to obtain archive.get(fname) with fname='+fname,  flush=True)
                sys.exit(1)
        # It is helpful to know how the data is organised. 
        # Downloaded files are already sliced to the area needed at a quarter degree resolution: 
        # Grid(lon0=-15, lon1=35, lat0=33, lat1=73, dlon=0.25, dlat=0.25, nlon=200, nlat=160)
        # but the carbon portal files are different: npts\(time:8760 (1yr hourly), lat:480 , lon:400) and need to be mapped correctly.
        # The ranges and step sizes of the dimensions time, lat, lon are NOT contained in the netcdf header (as perhaps they should be).
        # Looking at the 16 Gbyte  ncdump of the VPRM data set I can see that the same lat/lon area is stored within, but with a stepsize 
        # of 1/8 of a degree (as opposed to a 1/4 degree). So we need to interpolate and reduce the number of data points.
        tim0=None
        (fname, tim0)=cdoWrapper.ensureCorrectGrid(fname,  grid)  # interpolate if necessary and return the name of the file with the user requested lat/lon grid resolution  
        # TODO: Issue: files on the carbon portal may have their time axis apparently shifted by one time step, because I found netcdf
        # co2 flux files that use the END of the time interval for the observation times reported: time:long_name = "time at end of interval" ;
        
        # Beware: If the time dimension starts with one rather than zero hours, then the time recorded refers to the end of the 1h measurement
        #           interval  as opposed to Lumia, which expects that time to represent the start of the measurement time interval.
        # interpolate if necessary and return the name of the file with the user requested lat/lon grid resolution  
        if((tim0 is None)or(tim0!=0)):
            fname=cdoWrapper.ensureReportedTimeIsStartOfMeasurmentInterval(fname,  tim0, grid)  
        
        try:
            print('Reading contents from flux file %s'%fname,  flush=True)
            data.append(xr.load_dataarray(fname))
        except:
            print('Abort in lumia/formatters/xr.py: Unable to xr.load_dataarray(fname) with fname='+fname,  flush=True)
            sys.exit(1)
    data = xr.concat(data, dim='time').sel(time=slice(start, end))

    # Resample if needed
    if freq is not None :
        times_dest = date_range(start, end, freq=freq, inclusive='left')  # starts correctly with the left boundary and excludes the right boundary
        logger.info('times_dest=')
        logger.info(times_dest)
        tres1 = Timestamp(data.time.data[1])-Timestamp(data.time.data[0])
        tres2 = times_dest[1]-times_dest[0]
        if tres1 != tres2 :
            assert tres1 > tres2, f"Temporal resolution can only be upscaled (resolution in the data files: {tres1}; requested resolution: {tres2})"
            assert (tres1 % tres2).total_seconds() == 0
            logger.info(f"Increase the resolution of the emissions from {tres1.total_seconds()/3600:.0f}h to {tres2.total_seconds()/3600:.0f}h")
            data = data.reindex(time=times_dest).ffill('time')

    times = data.time.to_pandas()  
    data = data[(times >= start) * (times < end), :, :]
    # Coarsen if needed
<<<<<<< HEAD
    # # # if grid is not None :    raise NotImplementedError
    # obsolete - that's what ensureCorrectGrid() is for.... 

=======
    if grid is not None :
        raise NotImplementedError
    
>>>>>>> e57c4393
    return data.data


# Interfaces:
def WriteStruct(data: Data, path: str, prefix=None, zlib=False, complevel=1, only_transported=False):
    if prefix is None :
        filename, path = path, os.path.dirname(path)
    else :
        filename = os.path.join(path, f'{prefix}.nc')
    Path(path).mkdir(exist_ok=True, parents=True)
    data.to_netcdf(filename, zlib=zlib, complevel=complevel, only_transported=only_transported)
    return filename


def ReadStruct(path, prefix=None, categories=None):
    if categories is not None :
        logger.warning(f"categories argument ignored (not implemented yet)")
    filename = path
    if prefix is not None :
        filename = os.path.join(path, f'{prefix}.nc')
    return Data.from_file(filename)<|MERGE_RESOLUTION|>--- conflicted
+++ resolved
@@ -12,6 +12,7 @@
 from pandas import PeriodIndex, Timestamp, DatetimeIndex
 from loguru import logger
 from lumia.units import units_registry as ureg
+from gridtools import grid_from_rc
 from pandas import date_range
 from pandas.tseries.frequencies import DateOffset, to_offset
 from lumia.tracers import species, Unit
@@ -767,7 +768,6 @@
                 )
                 
                 origin = rcf.get(f'emissions.{tr}.categories.{cat}.origin', fallback=f'emissions.{tr}.categories.{cat}')
-<<<<<<< HEAD
                 logger.debug("tr.path= "+rcf.get(f'emissions.{tr}.path'))
                 #logger.debug("tr.region= "+rcf.get(f'emissions.{tr}.region'))   # !! one cannot simply assign a Grid to a string
                 regionGrid=rcf.get(f'emissions.{tr}.region')
@@ -824,43 +824,16 @@
         return em
 
     
-def load_preprocessed(prefix: str, start: datetime, end: datetime, freq: str = None, grid: Grid = None, archive: str = None,  sFileName: str=None,  bFromPortal =False, iVerbosityLv=1) -> ndarray:
-    #
-    # The pre-processed data used by Lumia (as a-priori) is described e.g. here:
-    # https://meta.icos-cp.eu/objects/sNkFBomuWN94yAqEXXSYAW54
-    # There you can find links to the anthropogenic (EDGARv4.3), ocean (Mikaloff-Fletcher 2007) and to the diagnostic biosphere model VPRM
-    #
-    # archive could contain something like rclone:lumia:fluxes/nc/eurocom025x025/1h/
-=======
-                prefix = os.path.join(rcf.get(f'emissions.{tr}.path'), freq_src, rcf.get(f'emissions.{tr}.prefix') + origin + '.')
-                
-                # Optional attributes :
-                attrs = rcf['emissions'][tr]['categories'][cat]
-                if isinstance(attrs, str):
-                    # if "origin" is accessed via "emissions.{tr}.categories.cat" instead of 
-                    # "emissions.{tr}.categories.cat.origin", then there cannot be any other attributes
-                    attrs = {'origin': attrs}
-
-                # If the value of the origin key starts with an '@' sign, then the user requested this data be read directly from
-                # the ICOS data base as opposed from a previously downloaded local file.
-                if origin.startswith('@'):
-                    sFileName = os.path.join(rcf.get(f'emissions.{tr}.prefix') + origin[1:])
-                    IcosDataRecord = fromICP.readLv3NcFileFromCarbonPortal(sFileName, start, end, iVerbosityLv=2)
-                    emis = load_preprocessed(prefix, start, end, freq=freq, archive=IcosDataRecord)
-                else:
-                    emis = load_preprocessed(prefix, start, end, freq=freq, archive=rcf.get(f'emissions.{tr}.archive', default=None))
-                # emis is a Data object containing the emisions values in a lat-lon-timestep cube for one category
-                em[tr].add_cat(cat, emis, attrs=attrs)  # collects the individual emis objects for biosphere, fossil, ocean into one data structure 'em'
-        return em
-
-
 def load_preprocessed(
-    prefix: str, 
-    start: datetime, 
-    end: datetime, 
-    freq: str = None, 
-    grid: Grid = None, 
+    prefix: str,
+    start: datetime,
+    end: datetime,
+    freq: str = None,
+    grid: Grid = None,
     archive: str = None,
+    sFileName: str=None,
+    bFromPortal =False,
+    iVerbosityLv=1
     ) -> ndarray:
     """
     Construct an emissions DataArray by reading, and optionally up-sampling, the pre-processed emission files for one
@@ -877,8 +850,13 @@
     - grid      : grid definition of the produced emissions. Not fully implemented, should be left to default value
     - archive   : alternative location for the pre-processed emission files. Should be a rclone remote, (e.g. rclone:lumia:path/to/the/emissions). The remote must be configured on the system (i.e. "rclone lsf rclone:lumia:path/to/the/emissions should return the list of emission files on the rclone remote)
     """
-
->>>>>>> e57c4393
+    #
+    # The pre-processed data used by Lumia (as a-priori) is described e.g. here:
+    # https://meta.icos-cp.eu/objects/sNkFBomuWN94yAqEXXSYAW54
+    # There you can find links to the anthropogenic (EDGARv4.3), ocean (Mikaloff-Fletcher 2007) and to the diagnostic biosphere model VPRM
+    #
+    # archive could contain something like rclone:lumia:fluxes/nc/eurocom025x025/1h/
+
     archive = Rclone(archive)
     # archive is now a structure with main values: Rclone(protocol='rclone', remote='lumia', path='fluxes/nc/eurocom025x025/1h/' )
     # in case of reading from the carbon portal the archive.path variable is not used, so no need to get fancy here 
@@ -956,18 +934,12 @@
             logger.info(f"Increase the resolution of the emissions from {tres1.total_seconds()/3600:.0f}h to {tres2.total_seconds()/3600:.0f}h")
             data = data.reindex(time=times_dest).ffill('time')
 
-    times = data.time.to_pandas()  
+    times = data.time.to_pandas()
     data = data[(times >= start) * (times < end), :, :]
     # Coarsen if needed
-<<<<<<< HEAD
     # # # if grid is not None :    raise NotImplementedError
     # obsolete - that's what ensureCorrectGrid() is for.... 
-
-=======
-    if grid is not None :
-        raise NotImplementedError
     
->>>>>>> e57c4393
     return data.data
 
 
