--- conflicted
+++ resolved
@@ -17,11 +17,7 @@
 ## 1.2 Installation as a python project
 
     git clone https://github.com/lumia-dev/lumia.git myproj
-<<<<<<< HEAD
-    pip install -e myproj```
-=======
     pip install -e myproj
->>>>>>> b109c4dd
 
 (replace `myproj` by the name of your project)
 
